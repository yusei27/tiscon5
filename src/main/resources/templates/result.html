--- conflicted
+++ resolved
@@ -19,8 +19,6 @@
 
       <h2><p>概算お見積り結果は<span th:text="${price}"></span>円です。</p></h2>
       <span th:text="${pricePerTruck}"></span>
-<<<<<<< HEAD
-=======
       <h4>個人情報</h4>
       <table class="table table-bordered">
         <col span="1" style="background-color: #A9B7C7;">
@@ -68,7 +66,6 @@
         </tbody>
       </table>
 
->>>>>>> afdc2222
       <h4>荷物情報</h4>
       <table class="table table-bordered">
         <col span="1" style="background-color: #A9B7C7;">
