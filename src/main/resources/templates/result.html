<!DOCTYPE html>
<html lang="ja" xmlns:th="http://www.thymeleaf.org">

<head>
  <title>概算見積もり確認</title>
  <link rel="stylesheet" href="https://stackpath.bootstrapcdn.com/bootstrap/4.1.3/css/bootstrap.min.css"
        integrity="sha384-MCw98/SFnGE8fJT3GXwEOngsV7Zt27NXFoaoApmYm81iuXoPkFOJwJ8ERdknLPMO" crossorigin="anonymous">
  <link rel="stylesheet" th:href="@{http://fonts.googleapis.com/css?family=Exo:900}"
        href="http://fonts.googleapis.com/css?family=Exo:900"/>
  <link rel="stylesheet" th:href="@{/css/main.css}" href="../static/css/main.css">
</head>

<body>
<nav th:insert="header.html :: header"></nav>
<div class="container">
  <form th:action="@{/order}" th:object="${userOrderForm}" class="form-horizontal" method="post">
    <h1>概算お見積り結果</h1>
    <div class="col-sm-12">

<<<<<<< HEAD


      <h2><p><img src="../img/hana.png" width="50px"/>概算お見積り結果は<span th:text="${price}"></span>円です<img src="../img/hana.png" width="50px"/></p></h2>
      <p class="uchiwake">輸送費＋トラック＋オプション料金＝<span th:text="${priceForDistance}" ></span>+<span th:text="${pricePerTruck}"></span>+<span th:text="${priceForOptionalService}"></span></p>
=======
      <h2><p>概算お見積り結果は<span th:text="${price}"></span>円です。</p></h2>
      <p class="uchiwake">
        <span>輸送費＋トラック＋オプション料金＝</span>
        <span th:text="${priceForDistance}"></span>
        <span>+</span>
        <span th:text="${pricePerTruck}"></span>
        <span>+</span>
        <span th:text="${priceForOptionalService}"></span>
      </p>
>>>>>>> abd52ff2

      <div class="kozin">
      <h4>個人情報</h4>
      <table class="table table-bordered">
        <col span="1" style="background-color: #A9B7C7;">
        <col span="2" style="background-color: #FFFFFF;">
        <tbody>
        <tr>
          <th style="width: 40%">氏名</th>
          <td><span th:text="*{customerName}"></span></td>
          <input type="hidden" name="customerName" id="customerName" th:value="*{customerName}"/>
        </tr>
        <tr>
          <th>連絡先TEL</th>
          <td><span th:text="*{tel}"></span></td>
          <input type="hidden" name="tel" id="tel" th:value="*{tel}"/>
        </tr>
        <tr>
          <th>連絡先メールアドレス</th>
          <td><span th:text="*{email}"></span></td>
          <input type="hidden" name="email" id="email" th:value="*{email}"/>
        </tr>
        <tr>
          <th>転居元住所（都道府県）</th>
          <td>
            <span th:each="prefecture : ${prefectures}" th:text="${prefecture.prefectureName}" th:if="${prefecture.prefectureId}==*{oldPrefectureId}">東京</span>
          </td>
          <input type="hidden" name="oldPrefectureId" id="oldPrefectureId" th:value="*{oldPrefectureId}"/>
        </tr>
        <tr>
          <th>転居元住所（市区町村以下）</th>
          <td><span th:text="*{oldAddress}"></span></td>
          <input type="hidden" name="oldAddress" id="oldAddress" th:value="*{oldAddress}"/>
        </tr>
        <tr>
          <th>転居先住所（都道府県）</th>
          <td>
            <span th:each="prefecture : ${prefectures}" th:text="${prefecture.prefectureName}" th:if="${prefecture.prefectureId}==*{newPrefectureId}">東京</span>
          </td>
          <input type="hidden" name="newPrefectureId" id="newPrefectureId" th:value="*{newPrefectureId}"/>
        </tr>
        <tr>
          <th>転居先住所（市区町村以下）</th>
          <td><span th:text="*{newAddress}"></span></td>
          <input type="hidden" name="newAddress" id="newAddress" th:value="*{newAddress}"/>
        </tr>
        </tbody>
      </table>
      </div>

      <div class="cp_actab">
        <input id="tab-one" type="checkbox" name="tabs">
        <label for="tab-one">荷物情報をクリックして開く<i class="fas fa-chevron-down pagelink-icon"></i></label>
        <div class="cp_actab-content">

      <table class="table table-bordered">
        <col span="1" style="background-color: #A9B7C7;">
        <col span="2" style="background-color: #FFFFFF;">
        <tbody>
        <tr>
          <th style="width: 40%">段ボールの個数 </th>
          <td><span th:text="*{box}"></span></td>
          <input type="hidden" name="box" id="box" th:value="*{box}"/>
        </tr>
        <tr>
          <th>ベッドの個数</th>
          <td><span th:text="*{bed}"></span></td>
          <input type="hidden" name="bed" id="bed" th:value="*{bed}"/>
        </tr>
        <tr>
          <th>自転車の個数</th>
          <td><span th:text="*{bicycle}"></span></td>
          <input type="hidden" name="bicycle" id="bicycle" th:value="*{bicycle}"/>
        </tr>
        <tr>
          <th>洗濯機の個数</th>
          <td><span th:text="*{washingMachine}"></span></td>
          <input type="hidden" name="washingMachine" id="washingMachine" th:value="*{washingMachine}"/>
        </tr>
        <tr>
          <th>洗濯機の設置工事申し込み</th>
          <td><span th:text="*{washingMachineInstallation} ? 'あり' : 'なし'"></span></td>
          <input type="hidden" name="washingMachineInstallation" id="washingMachineInstallation" th:value="*{washingMachineInstallation}"/>
        </tr>
<<<<<<< HEAD

=======
>>>>>>> abd52ff2
        </tbody>
      </table>
        </div>

      <div class="form-group">
        <div class="text-center">
          <button type="submit" name="backToConfirm" class="btn btn-square">戻る</button>
          <button type="submit" name="complete" class="btn btn-square">詳細見積もり依頼</button>
        </div>
      </div>
    </div>
    </div>
  </form>
</div>
<script src="../js/jquery-3.4.1.min.js" th:src="@{/js/jquery-3.4.1.min.js}"></script>
<script src="../js/popper.min.js" th:src="@{/js/popper.min.js}"></script>
<script src="../js/bootstrap.min.js" th:src="@{/js/bootstrap.min.js}"></script>
</body>

</html>


<style>

  h1{
  padding:0 0 30px 0;}

  h2{
  font-weight:bold;
  text-align:center;
  padding:100px 0 0 0;

  }

 h2 span{
   color:red;
   background: linear-gradient(transparent 80%, #afeeee 80%)
    }

  .kozin{
  display:none;}

  .form-group{
padding-top:50px;}

 .cp_actab {
    margin-top:50px;
	position: relative;
	overflow: hidden;
	width: 70%;
	margin: 0 auto;

}
.cp_actab input {
	position: absolute;
	z-index: -1;
	opacity: 0;
}
.cp_actab label {
	font-weight: bold;
	line-height: 3;
	position: relative;
	display: block;
	padding: 0 0 0 1em;
	cursor: pointer;
	margin: 0 0 1px 0;
	background: #b2d8ff;
}
.cp_actab .cp_actab-content {
	overflow: hidden;
	max-height: 0;
	-webkit-transition: max-height 0.35s;
	transition: max-height 0.35s;
	color: #333333;
	background: #FFFAFA;
}
.cp_actab .cp_actab-content p {
	margin: 1em;
}
/* :checked */
.cp_actab input:checked ~ .cp_actab-content {
	max-height: 1000em;
}
/* Icon */
.cp_actab label::after {
	line-height: 3;
	position: absolute;
	top: 0;
	right: 0;
	display: block;
	width: 3em;
	height: 3em;
	-webkit-transition: all 0.35s;
	transition: all 0.35s;
	text-align: center;
}
.cp_actab input[type=checkbox] + label::after {
	content: '+';
}
.cp_actab input[type=checkbox]:checked + label::after {
	transform: rotate(315deg);
}

.uchiwake{
text-align:center;
font-weight:bold;
margin-bottom:30px;
color:#6495ed;
}





</style><|MERGE_RESOLUTION|>--- conflicted
+++ resolved
@@ -17,13 +17,7 @@
     <h1>概算お見積り結果</h1>
     <div class="col-sm-12">
 
-<<<<<<< HEAD
-
-
       <h2><p><img src="../img/hana.png" width="50px"/>概算お見積り結果は<span th:text="${price}"></span>円です<img src="../img/hana.png" width="50px"/></p></h2>
-      <p class="uchiwake">輸送費＋トラック＋オプション料金＝<span th:text="${priceForDistance}" ></span>+<span th:text="${pricePerTruck}"></span>+<span th:text="${priceForOptionalService}"></span></p>
-=======
-      <h2><p>概算お見積り結果は<span th:text="${price}"></span>円です。</p></h2>
       <p class="uchiwake">
         <span>輸送費＋トラック＋オプション料金＝</span>
         <span th:text="${priceForDistance}"></span>
@@ -32,7 +26,6 @@
         <span>+</span>
         <span th:text="${priceForOptionalService}"></span>
       </p>
->>>>>>> abd52ff2
 
       <div class="kozin">
       <h4>個人情報</h4>
@@ -117,10 +110,6 @@
           <td><span th:text="*{washingMachineInstallation} ? 'あり' : 'なし'"></span></td>
           <input type="hidden" name="washingMachineInstallation" id="washingMachineInstallation" th:value="*{washingMachineInstallation}"/>
         </tr>
-<<<<<<< HEAD
-
-=======
->>>>>>> abd52ff2
         </tbody>
       </table>
         </div>
