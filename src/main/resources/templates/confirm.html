<!DOCTYPE html>
<html lang="ja" xmlns:th="http://www.thymeleaf.org">

<head>
  <title>概算見積もり確認</title>
  <link rel="stylesheet" href="https://stackpath.bootstrapcdn.com/bootstrap/4.1.3/css/bootstrap.min.css"
        integrity="sha384-MCw98/SFnGE8fJT3GXwEOngsV7Zt27NXFoaoApmYm81iuXoPkFOJwJ8ERdknLPMO" crossorigin="anonymous">
  <link rel="stylesheet" th:href="@{http://fonts.googleapis.com/css?family=Exo:900}"
        href="http://fonts.googleapis.com/css?family=Exo:900"/>
  <link rel="stylesheet" th:href="@{/css/main.css}" href="../static/css/main.css">
</head>

<body>
<nav th:insert="header.html :: header"></nav>
<div class="container">
  <form th:action="@{/result}" th:object="${userOrderForm}" class="form-horizontal" method="post">
    <h1>お見積り情報確認</h1>

   <!-- <ul th:if="${#fields.hasErrors('all')}">
      <li th:each="err : ${#fields.errors('all')}" th:text="${err}"></li>
    </ul>-->

    <div class="col-sm-12">
      <h4>＜個人情報＞</h4>
      <table class="table table-bordered">
        <col span="1" style="background-color: #A9B7C7;">
        <col span="2" style="background-color: #FFFFFF;">
        <tbody>
        <tr>
          <th style="width: 40%">氏名</th>
          <td><span th:text="*{customerName}"></span>
            <div th:if="${#fields.hasErrors('customerName')}">
              <div class="error-message" th:each="err : ${#fields.errors('customerName')}" th:text="${err}"></div>
            </div>
          </td>
          <input type="hidden" name="customerName" id="customerName" th:value="*{customerName}"/>
        </tr>
        <tr>
          <th>連絡先TEL</th>
          <td>
            <span th:text="*{tel}"></span>
            <span th:if="${#fields.hasErrors('tel')}">
              <span class="error-message" th:each="err : ${#fields.errors('tel')}" th:text="${err}"></span>
            </span>
          </td>
          <input type="hidden" name="tel" id="tel" th:value="*{tel}"/>
        </tr>
        <tr>
          <th>連絡先メールアドレス</th>
          <td><span th:text="*{email}"></span>
            <div th:if="${#fields.hasErrors('email')}">
              <div class="error-message" th:each="err : ${#fields.errors('email')}" th:text="${err}"></div>
            </div>
          </td>
          <input type="hidden" name="email" id="email" th:value="*{email}"/>
        </tr>
        <tr>
          <th>転居元住所（都道府県）</th>
          <td>
            <span th:each="prefecture : ${prefectures}" th:text="${prefecture.prefectureName}" th:if="${prefecture.prefectureId}==*{oldPrefectureId}">東京</span>
          </td>
          <input type="hidden" name="oldPrefectureId" id="oldPrefectureId" th:value="*{oldPrefectureId}"/>
        </tr>
        <tr>
          <th>転居元住所（市区町村以下）</th>
          <td><span th:text="*{oldAddress}"></span>
            <div th:if="${#fields.hasErrors('oldAddress')}">
              <div class="error-message" th:each="err : ${#fields.errors('oldAddress')}" th:text="${err}"></div>
            </div>
          </td>
          <input type="hidden" name="oldAddress" id="oldAddress" th:value="*{oldAddress}"/>
        </tr>
        <tr>
          <th>転居先住所（都道府県）</th>
          <td>
            <span th:each="prefecture : ${prefectures}" th:text="${prefecture.prefectureName}" th:if="${prefecture.prefectureId}==*{newPrefectureId}">大阪</span>
          </td>
          <input type="hidden" name="newPrefectureId" id="newPrefectureId" th:value="*{newPrefectureId}"/>
        </tr>
        <tr>
          <th>転居先住所（市区町村以下）</th>
          <td><span th:text="*{newAddress}"></span>
            <div th:if="${#fields.hasErrors('newAddress')}">
              <div class="error-message" th:each="err : ${#fields.errors('newAddress')}" th:text="${err}"></div>
            </div>
          </td>
          <input type="hidden" name="newAddress" id="newAddress" th:value="*{newAddress}"/>
        </tr>
        </tbody>
      </table>
<<<<<<< HEAD
      <h4>荷物情報</h4>

      <div th:if="${price == 0}">
        <p class="error-message">※最大積載量を超えています。荷物をまとめてください</p>
      </div>


=======

      <div class="zyouhou">
      <h4>＜荷物情報＞</h4>
<!--      <span th:if="${price}=0">-->
<!--              <span class="error-message" >ああ</span>-->
<!--      </span>-->
>>>>>>> f61ffd6d
      <table class="table table-bordered">
        <col span="1" style="background-color: #A9B7C7;">
        <col span="2" style="background-color: #FFFFFF;">
        <tbody>
        <tr>
          <th style="width: 40%">段ボールの個数</th>
          <td>
            <span th:text="*{box}"></span>
            <span th:if="${#fields.hasErrors('box')}">
              <span class="error-message" th:each="err : ${#fields.errors('box')}" th:text="${err}"></span>
            </span>
          </td>
          <input type="hidden" name="box" id="box" th:value="*{box}"/>
        </tr>
        <tr>
          <th>ベッドの個数</th>
          <td>
            <span th:text="*{bed}"></span>
            <span th:if="${#fields.hasErrors('bed')}">
              <span class="error-message" th:each="err : ${#fields.errors('bed')}" th:text="${err}"></span>
            </span>
          </td>
          <input type="hidden" name="bed" id="bed" th:value="*{bed}"/>
        </tr>
        <tr>
          <th>自転車の個数</th>
          <td>
            <span th:text="*{bicycle}"></span>
            <span th:if="${#fields.hasErrors('bicycle')}">
              <span class="error-message" th:each="err : ${#fields.errors('bicycle')}" th:text="${err}"></span>
            </span>
          </td>
          <input type="hidden" name="bicycle" id="bicycle" th:value="*{bicycle}"/>
        </tr>
        <tr>
          <th>洗濯機の個数</th>
          <td>
            <span th:text="*{washingMachine}"></span>
            <span th:if="${#fields.hasErrors('washingMachine')}">
              <span class="error-message" th:each="err : ${#fields.errors('washingMachine')}" th:text="${err}"></span>
            </span>
          </td>
          <input type="hidden" name="washingMachine" id="washingMachine" th:value="*{washingMachine}"/>
        </tr>
        <tr>
          <th>洗濯機の設置工事申し込み</th>
          <td><span th:text="*{washingMachineInstallation} ? 'あり' : 'なし'"></span></td>
          <input type="hidden" name="washingMachineInstallation" id="washingMachineInstallation" th:value="*{washingMachineInstallation}"/>
        </tr>
        </tbody>
      </table>
      </div>
      <div class="form-group">
        <div class="text-center">
          <button type="submit" name="backToInput" class="btn btn-square ">修正</button>
          <button type="submit" name="calculation" class="btn btn-square ">概算見積もりをする</button>
        </div>
      </div>
    </div>
  </form>
</div>
<script src="../js/jquery-3.4.1.min.js" th:src="@{/js/jquery-3.4.1.min.js}"></script>
<script src="../js/popper.min.js" th:src="@{/js/popper.min.js}"></script>
<script src="../js/bootstrap.min.js" th:src="@{/js/bootstrap.min.js}"></script>
</body>

</html>


<style>
  h1{
  padding:0 0 30px 0;}

  .zyouhou{
  margin-top:50px;}




</style><|MERGE_RESOLUTION|>--- conflicted
+++ resolved
@@ -88,7 +88,6 @@
         </tr>
         </tbody>
       </table>
-<<<<<<< HEAD
       <h4>荷物情報</h4>
 
       <div th:if="${price == 0}">
@@ -96,14 +95,6 @@
       </div>
 
 
-=======
-
-      <div class="zyouhou">
-      <h4>＜荷物情報＞</h4>
-<!--      <span th:if="${price}=0">-->
-<!--              <span class="error-message" >ああ</span>-->
-<!--      </span>-->
->>>>>>> f61ffd6d
       <table class="table table-bordered">
         <col span="1" style="background-color: #A9B7C7;">
         <col span="2" style="background-color: #FFFFFF;">
