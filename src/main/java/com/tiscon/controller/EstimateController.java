package com.tiscon.controller;

import com.tiscon.code.PackageType;
import com.tiscon.dao.EstimateDao;
import com.tiscon.dto.UserOrderDto;
import com.tiscon.form.UserOrderForm;
import com.tiscon.service.EstimateService;
import org.springframework.beans.BeanUtils;
import org.springframework.stereotype.Controller;
import org.springframework.ui.Model;
import org.springframework.validation.BindingResult;
import org.springframework.validation.annotation.Validated;
import org.springframework.web.bind.annotation.GetMapping;
import org.springframework.web.bind.annotation.PostMapping;

/**
 * 引越し見積もりのコントローラークラス。
 *
 * @author Oikawa Yumi
 */
@Controller
public class EstimateController {

    private final EstimateDao estimateDAO;

    private final EstimateService estimateService;

    /**
     * コンストラクタ
     *
     * @param estimateDAO EstimateDaoクラス
     * @param estimateService EstimateServiceクラス
     */
    public EstimateController(EstimateDao estimateDAO, EstimateService estimateService) {
        this.estimateDAO = estimateDAO;
        this.estimateService = estimateService;
    }

    @GetMapping("")
    String index(Model model) {
        return "top";
    }

    /**
     * 入力画面に遷移する。
     *
     * @param model 遷移先に連携するデータ
     * @return 遷移先
     */
    @GetMapping("input")
    String input(Model model) {
        if (!model.containsAttribute("userOrderForm")) {
            model.addAttribute("userOrderForm", new UserOrderForm());
        }

        model.addAttribute("prefectures", estimateDAO.getAllPrefectures());
        return "input";
    }

    /**
     * TOP画面に戻る。
     *
     * @param model 遷移先に連携するデータ
     * @return 遷移先
     */
    @PostMapping(value = "submit", params = "backToTop")
    String backToTop(Model model) {
        return "top";
    }

    /**
     * 確認画面に遷移する。
     *
     * @param userOrderForm 顧客が入力した見積もり依頼情報
     * @param model         遷移先に連携するデータ
     * @return 遷移先
     */
    @PostMapping(value = "submit", params = "confirm")
    String confirm(UserOrderForm userOrderForm, Model model) {

        model.addAttribute("prefectures", estimateDAO.getAllPrefectures());
        model.addAttribute("userOrderForm", userOrderForm);
        return "confirm";
    }

    /**
     * 入力画面に戻る。
     *
     * @param userOrderForm 顧客が入力した見積もり依頼情報
     * @param model         遷移先に連携するデータ
     * @return 遷移先
     */
    @PostMapping(value = "result", params = "backToInput")
    String backToInput(UserOrderForm userOrderForm, Model model) {
        model.addAttribute("prefectures", estimateDAO.getAllPrefectures());
        model.addAttribute("userOrderForm", userOrderForm);
        return "input";
    }

    /**
     * 確認画面に戻る。
     *
     * @param userOrderForm 顧客が入力した見積もり依頼情報
     * @param model         遷移先に連携するデータ
     * @return 遷移先
     */
    @PostMapping(value = "order", params = "backToConfirm")
    String backToConfirm(UserOrderForm userOrderForm, Model model) {
        model.addAttribute("prefectures", estimateDAO.getAllPrefectures());
        model.addAttribute("userOrderForm", userOrderForm);
        return "confirm";
    }

    /**
     * 概算見積もり画面に遷移する。
     *
     * @param userOrderForm 顧客が入力した見積もり依頼情報
     * @param result        精査結果
     * @param model         遷移先に連携するデータ
     * @return 遷移先
     */
    @PostMapping(value = "result", params = "calculation")
    String calculation(@Validated UserOrderForm userOrderForm, BindingResult result, Model model) {
        if (result.hasErrors()) {

            model.addAttribute("prefectures", estimateDAO.getAllPrefectures());
            model.addAttribute("userOrderForm", userOrderForm);
            return "confirm";
        }

        //料金の計算を行う。
        UserOrderDto dto = new UserOrderDto();
        BeanUtils.copyProperties(userOrderForm, dto);
        Integer price = estimateService.getPrice(dto);
        Integer priceForDistance = estimateService.getPriceForDistance(dto);
        Integer pricePerTruck = estimateService.getpricePerTruck(dto);
        Integer priceForOptionalService = estimateService.getForOptionalService(dto);



        if(price == 0){
            return "confirm";
        }

        model.addAttribute("prefectures", estimateDAO.getAllPrefectures());
        model.addAttribute("userOrderForm", userOrderForm);
        model.addAttribute("price", price);
<<<<<<< HEAD
        model.addAttribute("pricePerTruck",pricePerTruck);
        model.addAttribute("priceForDistance",priceForDistance);
        model.addAttribute("priceForOptionalService",priceForOptionalService);

=======
>>>>>>> a8d44c4d

        return "result";
    }

    /**
     * 申し込み完了画面に遷移する。
     *
     *
     * @param userOrderForm 顧客が入力した見積もり依頼情報
     * @param result        精査結果
     * @param model         遷移先に連携するデータ
     * @return 遷移先
     */
    @PostMapping(value = "order", params = "complete")
    String complete(@Validated UserOrderForm userOrderForm, BindingResult result, Model model) {
        if (result.hasErrors()) {

            model.addAttribute("prefectures", estimateDAO.getAllPrefectures());
            model.addAttribute("userOrderForm", userOrderForm);
            return "confirm";
        }

        UserOrderDto dto = new UserOrderDto();
        BeanUtils.copyProperties(userOrderForm, dto);
        estimateService.registerOrder(dto);

        return "complete";
    }

}<|MERGE_RESOLUTION|>--- conflicted
+++ resolved
@@ -145,13 +145,10 @@
         model.addAttribute("prefectures", estimateDAO.getAllPrefectures());
         model.addAttribute("userOrderForm", userOrderForm);
         model.addAttribute("price", price);
-<<<<<<< HEAD
         model.addAttribute("pricePerTruck",pricePerTruck);
         model.addAttribute("priceForDistance",priceForDistance);
         model.addAttribute("priceForOptionalService",priceForOptionalService);
 
-=======
->>>>>>> a8d44c4d
 
         return "result";
     }
